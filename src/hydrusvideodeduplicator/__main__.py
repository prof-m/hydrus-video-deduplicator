import logging
from typing import Annotated, List, Optional

import typer
from rich import print

import hydrusvideodeduplicator.hydrus_api as hydrus_api

from .__about__ import __version__
from .config import (
    HYDRUS_API_KEY,
    HYDRUS_API_URL,
    HYDRUS_LOCAL_FILE_SERVICE_KEYS,
    HYDRUS_QUERY,
    REQUESTS_CA_BUNDLE,
<<<<<<< HEAD
    USE_POTENTIAL_DUPES_QUEUE,
    ONLY_SEND_QUEUED_DUPES,
=======
    PARALLEL_JOB_COUNT,
>>>>>>> 454a0e94
)
from .dedup import HydrusVideoDeduplicator
from .pdq import PotentialDuplicatesQueue

"""
Parameters:
- api_key will be read from env var $HYDRUS_API_KEY or .env file
- api_url will be read from env var $HYDRUS_API_URL or .env file
- to add custom queries, do
  --custom-query="series:twilight" --custom-query="character:edward" ... etc for each query
- threshold is the min % matching to be considered similar. 100% is identical.
- verbose turns on logging
- debug turns on logging and sets the logging level to debug
"""
print(f"[blue] Hydrus Video Deduplicator {__version__} [/]")


def main(
    api_key: Annotated[Optional[str], typer.Option(help="Hydrus API Key")] = None,
    api_url: Annotated[Optional[str], typer.Option(help="Hydrus API URL")] = HYDRUS_API_URL,
    overwrite: Annotated[Optional[bool], typer.Option(help="Overwrite existing perceptual hashes")] = False,
    query: Annotated[Optional[List[str]], typer.Option(help="Custom Hydrus tag query")] = HYDRUS_QUERY,
    threshold: Annotated[
        Optional[float], typer.Option(help="Similarity threshold for a pair of videos where 100 is identical")
    ] = 75.0,
    skip_hashing: Annotated[
        Optional[bool], typer.Option(help="Skip perceptual hashing and just search for duplicates")
    ] = False,
    file_service_key: Annotated[
        Optional[List[str]], typer.Option(help="Local file service key")
    ] = HYDRUS_LOCAL_FILE_SERVICE_KEYS,
    verify_cert: Annotated[
        Optional[str], typer.Option(help="Path to TLS cert. This forces verification.")
    ] = REQUESTS_CA_BUNDLE,
    clear_search_cache: Annotated[
        Optional[bool], typer.Option(help="Clear the cache that tracks what files have already been compared")
    ] = False,
    job_count: Annotated[Optional[int], typer.Option(help="Number of CPUs to use. Default is all but one core.")] = int(
        PARALLEL_JOB_COUNT
    ),
    failed_videos_page: Annotated[
        Optional[str],
        typer.Option(
            help="Name of page to add any failed files to. Page MUST already be created in your Hydrus client before "
            "running."
        ),
    ] = None,
    verbose: Annotated[Optional[bool], typer.Option(help="Verbose logging")] = False,
    debug: Annotated[Optional[bool], typer.Option(hidden=True)] = False,
):
    # CLI debug parameter sets log level to info or debug
    loglevel = logging.INFO
    if debug:
        loglevel = logging.DEBUG
        verbose = True

    logging.basicConfig(format=' %(asctime)s - %(name)s: %(message)s', datefmt='%H:%M:%S', level=loglevel)
    logging.info("Starting Hydrus Video Deduplicator")

    # Verbose sets whether logs are shown to the user at all.
    # Logs are separate from printing in this program.
    if not verbose:
        logging.disable()

    # Clear cache
    if clear_search_cache:
        HydrusVideoDeduplicator.clear_search_cache()

    # CLI overwrites env vars with no default value
    if not api_key:
        api_key = HYDRUS_API_KEY

    # Check for necessary variables
    if not api_key:
        print("API key not set. Exiting...")
        raise typer.Exit(code=1)
    # This should not happen because there's a default val in secret.py
    if not api_url:
        print("Hydrus URL not set. Exiting...")
        raise typer.Exit(code=1)

    print(f"Connecting to {api_url}")
    # Client connection
    # TODO: Try to connect with https first and then fallback to http with a strong warning
    hydrus_client = hydrus_api.Client(
        api_url=api_url,
        access_key=api_key,
        verify_cert=verify_cert,
    )

    error_connecting = True
    error_connecting_exception_msg = ""
    error_connecting_exception = ""
    try:
        superdeduper = HydrusVideoDeduplicator(
            hydrus_client,
            file_service_keys=file_service_key,
            job_count=job_count,
            failed_videos_page=failed_videos_page,
        )
    except hydrus_api.InsufficientAccess as exc:
        error_connecting_exception_msg = "Invalid Hydrus API key."
        error_connecting_exception = exc
    except hydrus_api.DatabaseLocked as exc:
        error_connecting_exception_msg = "Hydrus database is locked. Try again later."
        error_connecting_exception = exc
    except hydrus_api.ServerError as exc:
        error_connecting_exception_msg = "Unknown Server Error."
        error_connecting_exception = exc
    except hydrus_api.APIError as exc:
        error_connecting_exception_msg = "API Error"
        error_connecting_exception = exc
    except hydrus_api.ConnectionError as exc:
        # Probably SSL error
        if "SSL" in str(exc):
            error_connecting_exception_msg = "Failed to connect to Hydrus. SSL certificate verification failed."
        # Probably tried using http instead of https when client is https
        elif "Connection aborted" in str(exc):
            error_connecting_exception_msg = (
                "Failed to connect to Hydrus. Does your Hydrus Client API http/https setting match your --api-url?"
            )
        else:
            error_connecting_exception_msg = "Failed to connect to Hydrus. Is your Hydrus instance running?"
        error_connecting_exception = exc
    else:
        error_connecting = False

    if error_connecting:
        logging.fatal("FATAL ERROR HAS OCCURRED")
        logging.fatal(error_connecting_exception)
        print(f"[red] {error_connecting_exception_msg} ")
        raise typer.Exit(code=1)

    # Deduplication parameters

    if debug:
        superdeduper.hydlog.setLevel(logging.DEBUG)
        superdeduper._DEBUG = True

    if ONLY_SEND_QUEUED_DUPES:
        PotentialDuplicatesQueue(hydrus_client, superdeduper.file_service_keys).flush_to_client_api()
        raise typer.Exit()

    if USE_POTENTIAL_DUPES_QUEUE:
        potential_dupe_queue = PotentialDuplicatesQueue(hydrus_client, superdeduper.file_service_keys)
        superdeduper.potential_dupe_queue = potential_dupe_queue
        print(f"Queueing potential dupes. {potential_dupe_queue.get_pdq_size()} videos loaded from db into the queue")

    if threshold < 0 or threshold > 100:
        print("[red] ERROR: Invalid similarity threshold. Must be between 0 and 100.")
        raise typer.Exit(code=1)
    superdeduper.threshold = threshold

    superdeduper.clear_trashed_files_from_db()

    # Run all deduplicate functionality
    superdeduper.deduplicate(
        overwrite=overwrite,
        custom_query=query,
        skip_hashing=skip_hashing,
    )

    raise typer.Exit()


try:
    typer.run(main)
except KeyboardInterrupt as exc:
    raise typer.Exit(-1) from exc<|MERGE_RESOLUTION|>--- conflicted
+++ resolved
@@ -13,12 +13,9 @@
     HYDRUS_LOCAL_FILE_SERVICE_KEYS,
     HYDRUS_QUERY,
     REQUESTS_CA_BUNDLE,
-<<<<<<< HEAD
+    PARALLEL_JOB_COUNT,
     USE_POTENTIAL_DUPES_QUEUE,
     ONLY_SEND_QUEUED_DUPES,
-=======
-    PARALLEL_JOB_COUNT,
->>>>>>> 454a0e94
 )
 from .dedup import HydrusVideoDeduplicator
 from .pdq import PotentialDuplicatesQueue
